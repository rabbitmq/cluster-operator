# RabbitMQ Cluster Kubernetes Operator

Kubernetes operator to deploy and manage [RabbitMQ](https://www.rabbitmq.com/) clusters. This repository contains a [custom controller](https://kubernetes.io/docs/concepts/extend-kubernetes/api-extension/custom-resources/#custom-controllers) and [custom resource definition (CRD)](https://kubernetes.io/docs/concepts/extend-kubernetes/api-extension/custom-resources/#customresourcedefinitions) designed for the lifecyle (creation, upgrade, graceful shutdown) of a RabbitMQ cluster.

**Note**: this repository is under active development and is provided as **beta** software. Official support for this software is not provided; if you encounter any issues running this software, please feel free to [contribute to the project](#contributing).

## Quickstart

If you have a running Kubernetes cluster and `kubectl` configured to access it, run the following command to install the operator:

```bash
kubectl apply -f https://github.com/rabbitmq/cluster-operator/releases/latest/download/cluster-operator.yml
```

Then you can deploy a RabbitMQ cluster:

```bash
kubectl apply -f https://raw.githubusercontent.com/rabbitmq/cluster-operator/main/docs/examples/hello-world/rabbitmq.yaml
```

<p align="center">
  <img width="100%" src="./docs/demos/installation.svg">
</p>

## Documentation

RabbitMQ Cluster Kubernetes Operator is covered by several guides:

 - [Operator overview](https://www.rabbitmq.com/kubernetes/operator/operator-overview.html)
 - [Deploying an operator](https://www.rabbitmq.com/kubernetes/operator/install-operator.html)
 - [Deploying a RabbitMQ cluster](https://www.rabbitmq.com/kubernetes/operator/using-operator.html)
 - [Monitoring the cluster](https://www.rabbitmq.com/kubernetes/operator/operator-monitoring.html)
 - [Troubleshooting operator deployments](https://www.rabbitmq.com/kubernetes/operator/troubleshooting-operator.html)

In addition, a number of [examples](./docs/examples) can be found in this repository.

The doc guides are open source. The source can be found in the [RabbitMQ website repository](https://github.com/rabbitmq/rabbitmq-website/)
under `site/kubernetes`.

## Supported Versions

<<<<<<< HEAD
The operator deploys RabbitMQ `3.8.9` by default, and supports versions from `3.8.4` upwards. The operator requires Kubernetes `1.16` or newer.
=======
The operator deploys RabbitMQ `3.8.8` by default, and supports versions from `3.8.8` upwards. The operator requires Kubernetes `1.16` or newer.
>>>>>>> e12a3978

## Versioning

RabbitMQ Cluster Kubernetes Operator follows non-strict [semver](https://semver.org/).

[The versioning guidelines document](version_guidelines.md) contains guidelines
on how we implement non-strict semver. The version number MAY or MAY NOT follow the semver rules. Hence, we highly recommend to read
the release notes to understand the changes and their potential impact for any release.

## Contributing

This project follows the typical GitHub pull request model. Before starting any work, please either comment on an [existing issue](https://github.com/rabbitmq/cluster-operator/issues), or file a new one.

Please read [contribution guidelines](CONTRIBUTING.md) if you are interested in contributing to this project.

## License

[Licensed under the MPL](LICENSE.txt), same as RabbitMQ server.

## Copyright

Copyright 2020 VMware, Inc. All Rights Reserved.<|MERGE_RESOLUTION|>--- conflicted
+++ resolved
@@ -39,11 +39,7 @@
 
 ## Supported Versions
 
-<<<<<<< HEAD
-The operator deploys RabbitMQ `3.8.9` by default, and supports versions from `3.8.4` upwards. The operator requires Kubernetes `1.16` or newer.
-=======
-The operator deploys RabbitMQ `3.8.8` by default, and supports versions from `3.8.8` upwards. The operator requires Kubernetes `1.16` or newer.
->>>>>>> e12a3978
+The operator deploys RabbitMQ `3.8.9` by default, and supports versions from `3.8.8` upwards. The operator requires Kubernetes `1.16` or newer.
 
 ## Versioning
 
