--- conflicted
+++ resolved
@@ -96,13 +96,10 @@
 		}
 	}
 
-<<<<<<< HEAD
 	if builder.Instance.Spec.Rabbitmq.AdvancedConfig != "" {
 		configMap.Data["advanced.config"] = builder.Instance.Spec.Rabbitmq.AdvancedConfig
 	}
-=======
 	configMap.Data["rabbitmq.conf"] = rmqConfBuilder.String()
->>>>>>> a2189d6e
 	return nil
 }
 
