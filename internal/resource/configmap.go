// RabbitMQ Cluster Operator
//
// Copyright 2020 VMware, Inc. All Rights Reserved.
//
// This product is licensed to you under the Mozilla Public license, Version 2.0 (the "License").  You may not use this product except in compliance with the Mozilla Public License.
//
// This product may include a number of subcomponents with separate copyright notices and license terms. Your use of these subcomponents is subject to the terms and conditions of the subcomponent's license, as noted in the LICENSE file.
//

package resource

import (
	"fmt"
	"strings"

	rabbitmqv1beta1 "github.com/pivotal/rabbitmq-for-kubernetes/api/v1beta1"
	"github.com/pivotal/rabbitmq-for-kubernetes/internal/metadata"
	corev1 "k8s.io/api/core/v1"
	metav1 "k8s.io/apimachinery/pkg/apis/meta/v1"
	"k8s.io/apimachinery/pkg/runtime"
)

const (
	serverConfigMapName = "server-conf"
	defaultRabbitmqConf = `cluster_formation.peer_discovery_backend = rabbit_peer_discovery_k8s
cluster_formation.k8s.host = kubernetes.default
cluster_formation.k8s.address_type = hostname
cluster_formation.node_cleanup.interval = 30
cluster_formation.node_cleanup.only_log_warning = true
cluster_partition_handling = pause_minority
queue_master_locator = min-masters
`

	defaultTLSConf = `
ssl_options.certfile=/etc/rabbitmq-tls/tls.crt
ssl_options.keyfile=/etc/rabbitmq-tls/tls.key
listeners.ssl.default=5671
`

	defaultMutualTLSConf = `
ssl_options.verify = verify_peer
`
)

var RequiredPlugins = []string{
	"rabbitmq_peer_discovery_k8s", // required for clustering
	"rabbitmq_prometheus",         // enforce prometheus metrics
	"rabbitmq_management",
}

type ServerConfigMapBuilder struct {
	Instance *rabbitmqv1beta1.RabbitmqCluster
}

func (builder *RabbitmqResourceBuilder) ServerConfigMap() *ServerConfigMapBuilder {
	return &ServerConfigMapBuilder{
		Instance: builder.Instance,
	}
}

func (builder *ServerConfigMapBuilder) Update(object runtime.Object) error {
	configMap := object.(*corev1.ConfigMap)
	configMap.Labels = metadata.GetLabels(builder.Instance.Name, builder.Instance.Labels)
	configMap.Annotations = metadata.ReconcileAndFilterAnnotations(configMap.GetAnnotations(), builder.Instance.Annotations)

	if configMap.Data == nil {
		configMap.Data = make(map[string]string)
	}

	var rmqConfBuilder strings.Builder

	_, err := fmt.Fprintf(&rmqConfBuilder, "%scluster_name = %s\n", defaultRabbitmqConf, builder.Instance.Name)
	if err != nil {
		return err
	}

	if builder.Instance.TLSEnabled() {
		_, err := rmqConfBuilder.WriteString(defaultTLSConf)
		if err != nil {
			return err
		}
	}

	if builder.Instance.MutualTLSEnabled() {
		fmt.Fprintf(&rmqConfBuilder, "%s%s\n%s", "ssl_options.cacertfile=/etc/rabbitmq-tls/",
			builder.Instance.Spec.TLS.CaCertName,
			defaultMutualTLSConf)
	}

	// rabbitmq.conf takes the last provided value when multiple values of the same key are specified
	// do not need to deduplicate keys to allow overwrite
	if builder.Instance.Spec.Rabbitmq.AdditionalConfig != "" {
		_, err := rmqConfBuilder.WriteString(builder.Instance.Spec.Rabbitmq.AdditionalConfig)
		if err != nil {
			return err
		}
	}

	if builder.Instance.Spec.Rabbitmq.AdvancedConfig != "" {
		configMap.Data["advanced.config"] = builder.Instance.Spec.Rabbitmq.AdvancedConfig
	}
<<<<<<< HEAD

	if builder.Instance.Spec.Rabbitmq.EnvConfig != "" {
		configMap.Data["rabbitmq-env.conf"] = builder.Instance.Spec.Rabbitmq.EnvConfig
	}
=======
	configMap.Data["rabbitmq.conf"] = rmqConfBuilder.String()
>>>>>>> 7a6946b6
	return nil
}

func (builder *ServerConfigMapBuilder) Build() (runtime.Object, error) {
	return &corev1.ConfigMap{
		ObjectMeta: metav1.ObjectMeta{
			Name:      builder.Instance.ChildResourceName(serverConfigMapName),
			Namespace: builder.Instance.Namespace,
		},
		Data: map[string]string{
			"enabled_plugins": "[" + strings.Join(AppendIfUnique(RequiredPlugins, builder.Instance.Spec.Rabbitmq.AdditionalPlugins), ",") + "].",
		},
	}, nil
}

func AppendIfUnique(a []string, b []rabbitmqv1beta1.Plugin) []string {
	data := make([]string, len(b))
	for i := range data {
		data[i] = string(b[i])
	}

	check := make(map[string]bool)
	list := append(a, data...)
	set := make([]string, 0)
	for _, s := range list {
		if _, value := check[s]; !value {
			check[s] = true
			set = append(set, s)
		}
	}
	return set
}<|MERGE_RESOLUTION|>--- conflicted
+++ resolved
@@ -99,14 +99,12 @@
 	if builder.Instance.Spec.Rabbitmq.AdvancedConfig != "" {
 		configMap.Data["advanced.config"] = builder.Instance.Spec.Rabbitmq.AdvancedConfig
 	}
-<<<<<<< HEAD
 
 	if builder.Instance.Spec.Rabbitmq.EnvConfig != "" {
 		configMap.Data["rabbitmq-env.conf"] = builder.Instance.Spec.Rabbitmq.EnvConfig
 	}
-=======
+
 	configMap.Data["rabbitmq.conf"] = rmqConfBuilder.String()
->>>>>>> 7a6946b6
 	return nil
 }
 
