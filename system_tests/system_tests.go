// RabbitMQ Cluster Operator
//
// Copyright 2020 VMware, Inc. All Rights Reserved.
//
// This product is licensed to you under the Mozilla Public license, Version 2.0 (the "License").  You may not use this product except in compliance with the Mozilla Public License.
//
// This product may include a number of subcomponents with separate copyright notices and license terms. Your use of these subcomponents is subject to the terms and conditions of the subcomponent's license, as noted in the LICENSE file.
//

package system_tests

import (
	"context"
	"time"

	. "github.com/onsi/ginkgo"
	. "github.com/onsi/gomega"

	rabbitmqv1beta1 "github.com/pivotal/rabbitmq-for-kubernetes/api/v1beta1"
	corev1 "k8s.io/api/core/v1"
	k8sresource "k8s.io/apimachinery/pkg/api/resource"
	metav1 "k8s.io/apimachinery/pkg/apis/meta/v1"
)

const (
	clientServiceSuffix = "client"
	statefulSetSuffix   = "server"
)

var _ = Describe("Operator", func() {
	var (
		namespace = MustHaveEnv("NAMESPACE")
	)

	Context("Publish and consume a message in a single node cluster", func() {
		var (
			cluster  *rabbitmqv1beta1.RabbitmqCluster
			hostname string
			port     string
			username string
			password string
		)

		BeforeEach(func() {
			one := int32(1)
			cluster = generateRabbitmqCluster(namespace, "basic-rabbit")
			cluster.Spec.Replicas = &one
			cluster.Spec.Service.Type = "NodePort"
			cluster.Spec.Resources = &corev1.ResourceRequirements{
				Requests: map[corev1.ResourceName]k8sresource.Quantity{},
				Limits:   map[corev1.ResourceName]k8sresource.Quantity{},
			}
			Expect(createRabbitmqCluster(rmqClusterClient, cluster)).To(Succeed())

			waitForRabbitmqRunning(cluster)
			waitForClusterAvailable(cluster)

			hostname = kubernetesNodeIp(clientSet)
			port = rabbitmqManagementNodePort(clientSet, cluster)

			var err error
			username, password, err = getRabbitmqUsernameAndPassword(clientSet, cluster.Namespace, cluster.Name)
			Expect(err).NotTo(HaveOccurred())
			assertHttpReady(hostname, port)
		})

		AfterEach(func() {
			Expect(rmqClusterClient.Delete(context.TODO(), cluster)).To(Succeed())
		})

		It("works", func() {
			By("being able to create a test queue and publish a message", func() {
				response, err := rabbitmqAlivenessTest(hostname, port, username, password)
				Expect(err).NotTo(HaveOccurred())
				Expect(response.Status).To(Equal("ok"))
			})

			By("having required plugins enabled", func() {
				_, err := kubectlExec(namespace,
					statefulSetPodName(cluster, 0),
					"rabbitmq-plugins",
					"is_enabled",
					"rabbitmq_management",
					"rabbitmq_peer_discovery_k8s",
					"rabbitmq_prometheus",
				)

				Expect(err).NotTo(HaveOccurred())
			})

			By("having status conditions", func() {
				output, err := kubectl(
					"-n",
					cluster.Namespace,
					"get",
					"rabbitmqclusters",
					cluster.Name,
					"-ojsonpath='{.status.conditions[?(@.type==\"AllReplicasReady\")].status}'",
				)
				Expect(err).NotTo(HaveOccurred())
				Expect(string(output)).To(Equal("'True'"))

				output, err = kubectl(
					"-n",
					cluster.Namespace,
					"get",
					"rabbitmqclusters",
					cluster.Name,
					"-ojsonpath='{.status.conditions[?(@.type==\"ClusterAvailable\")].status}'",
				)
				Expect(err).NotTo(HaveOccurred())
				Expect(string(output)).To(Equal("'True'"))
			})
		})
	})

	Context("RabbitMQ configurations", func() {
		var cluster *rabbitmqv1beta1.RabbitmqCluster

		BeforeEach(func() {
			cluster = generateRabbitmqCluster(namespace, "config-rabbit")
			cluster.Spec.Resources = &corev1.ResourceRequirements{
				Requests: map[corev1.ResourceName]k8sresource.Quantity{},
				Limits:   map[corev1.ResourceName]k8sresource.Quantity{},
			}

			Expect(createRabbitmqCluster(rmqClusterClient, cluster)).To(Succeed())
			waitForRabbitmqRunning(cluster)
		})

		AfterEach(func() {
			Expect(rmqClusterClient.Delete(context.TODO(), cluster)).To(Succeed())
		})

		It("keeps rabbitmq server related configurations up-to-date", func() {
			By("updating enabled plugins when additionalPlugins are modified", func() {
				// modify rabbitmqcluster.spec.rabbitmq.additionalPlugins
				Expect(updateRabbitmqCluster(rmqClusterClient, cluster.Name, cluster.Namespace, func(cluster *rabbitmqv1beta1.RabbitmqCluster) {
					cluster.Spec.Rabbitmq.AdditionalPlugins = []rabbitmqv1beta1.Plugin{"rabbitmq_top"}
				})).To(Succeed())

				Eventually(func() error {
					_, err := kubectlExec(namespace,
						statefulSetPodName(cluster, 0),
						"rabbitmq-plugins",
						"is_enabled",
						"rabbitmq_management",
						"rabbitmq_peer_discovery_k8s",
						"rabbitmq_prometheus",
						"rabbitmq_top",
					)
					return err
				}, 360*time.Second).Should(Succeed())
			})

			By("updating the rabbitmq.conf file when additionalConfig are modified", func() {
				Expect(updateRabbitmqCluster(rmqClusterClient, cluster.Name, cluster.Namespace, func(cluster *rabbitmqv1beta1.RabbitmqCluster) {
					cluster.Spec.Rabbitmq.AdditionalConfig = `vm_memory_high_watermark_paging_ratio = 0.5
cluster_partition_handling = ignore
cluster_keepalive_interval = 10000`
				})).To(Succeed())

				// wait for statefulSet to be restarted
				waitForRabbitmqUpdate(cluster)

				// verify that rabbitmq.conf contains provided configurations
				output, err := kubectlExec(namespace,
					statefulSetPodName(cluster, 0),
					"cat",
					"/etc/rabbitmq/rabbitmq.conf",
				)
				Expect(err).NotTo(HaveOccurred())
				Expect(string(output)).Should(ContainSubstring("vm_memory_high_watermark_paging_ratio = 0.5"))
				Expect(string(output)).Should(ContainSubstring("cluster_keepalive_interval = 10000"))
				Expect(string(output)).Should(ContainSubstring("cluster_partition_handling = ignore"))
			})

<<<<<<< HEAD
			By("updating the rabbitmq-env.conf file when additionalConfig are modified", func() {
				Expect(updateRabbitmqCluster(rmqClusterClient, cluster.Name, cluster.Namespace, func(cluster *rabbitmqv1beta1.RabbitmqCluster) {
					cluster.Spec.Rabbitmq.EnvConfig = `USE_LONGNAME=true
CONSOLE_LOG=new`
=======
			By("updating the advanced.config file when advancedConfig are modifed", func() {
				Expect(updateRabbitmqCluster(rmqClusterClient, cluster.Name, cluster.Namespace, func(cluster *rabbitmqv1beta1.RabbitmqCluster) {
					cluster.Spec.Rabbitmq.AdvancedConfig = `[
  {rabbit, [{auth_backends, [rabbit_auth_backend_ldap]}]}
].`
>>>>>>> 7a6946b6
				})).To(Succeed())

				// wait for statefulSet to be restarted
				waitForRabbitmqUpdate(cluster)

<<<<<<< HEAD
				// verify that rabbitmq-env.conf contains provided configurations
				output, err := kubectlExec(namespace,
					statefulSetPodName(cluster, 0),
					"cat",
					"/etc/rabbitmq/rabbitmq-env.conf",
				)
				Expect(err).NotTo(HaveOccurred())
				Expect(string(output)).Should(ContainSubstring("USE_LONGNAME=true"))
				Expect(string(output)).Should(ContainSubstring("CONSOLE_LOG=new"))
=======
				output, err := kubectlExec(namespace,
					statefulSetPodName(cluster, 0),
					"cat",
					"/etc/rabbitmq/advanced.config",
				)
				Expect(err).NotTo(HaveOccurred())
				Expect(string(output)).Should(ContainSubstring("[\n  {rabbit, [{auth_backends, [rabbit_auth_backend_ldap]}]}\n]."))
>>>>>>> 7a6946b6
			})
		})
	})

	Context("Persistence", func() {
		var (
			cluster  *rabbitmqv1beta1.RabbitmqCluster
			hostname string
			port     string
			username string
			password string
		)

		BeforeEach(func() {
			cluster = generateRabbitmqCluster(namespace, "persistence-rabbit")
			cluster.Spec.Service.Type = "NodePort"
			cluster.Spec.Resources = &corev1.ResourceRequirements{
				Requests: map[corev1.ResourceName]k8sresource.Quantity{},
				Limits:   map[corev1.ResourceName]k8sresource.Quantity{},
			}
			Expect(createRabbitmqCluster(rmqClusterClient, cluster)).To(Succeed())

			waitForRabbitmqRunning(cluster)

			hostname = kubernetesNodeIp(clientSet)
			port = rabbitmqManagementNodePort(clientSet, cluster)

			var err error
			username, password, err = getRabbitmqUsernameAndPassword(clientSet, cluster.Namespace, cluster.Name)
			Expect(err).NotTo(HaveOccurred())
			assertHttpReady(hostname, port)
		})

		AfterEach(func() {
			Expect(rmqClusterClient.Delete(context.TODO(), cluster)).To(Succeed())
		})

		It("persists messages after pod deletion", func() {
			By("publishing a message", func() {
				err := rabbitmqPublishToNewQueue(hostname, port, username, password)
				Expect(err).NotTo(HaveOccurred())
			})

			By("consuming a message after RabbitMQ was restarted", func() {
				// We are asserting this in the BeforeEach. Is it necessary again here?
				assertHttpReady(hostname, port)

				message, err := rabbitmqGetMessageFromQueue(hostname, port, username, password)
				Expect(err).NotTo(HaveOccurred())
				Expect(message.Payload).To(Equal("hello"))
			})

			By("setting owner reference to persistence volume claim successfully", func() {
				pvcName := "persistence-" + statefulSetPodName(cluster, 0)
				pvc, err := clientSet.CoreV1().PersistentVolumeClaims(namespace).Get(pvcName, metav1.GetOptions{})
				Expect(err).NotTo(HaveOccurred())
				Expect(len(pvc.OwnerReferences)).To(Equal(1))
				Expect(pvc.OwnerReferences[0].Name).To(Equal(cluster.Name))
			})
		})
	})

	Context("Clustering", func() {
		When("RabbitmqCluster is deployed with 3 nodes", func() {
			var cluster *rabbitmqv1beta1.RabbitmqCluster

			BeforeEach(func() {
				three := int32(3)
				cluster = generateRabbitmqCluster(namespace, "ha-rabbit")
				cluster.Spec.Replicas = &three
				cluster.Spec.Service.Type = "NodePort"
				cluster.Spec.Resources = &corev1.ResourceRequirements{
					Requests: map[corev1.ResourceName]k8sresource.Quantity{},
					Limits:   map[corev1.ResourceName]k8sresource.Quantity{},
				}
				Expect(createRabbitmqCluster(rmqClusterClient, cluster)).To(Succeed())
				waitForRabbitmqRunning(cluster)
			})

			AfterEach(func() {
				Expect(rmqClusterClient.Delete(context.TODO(), cluster)).To(Succeed())
			})

			It("works", func() {
				username, password, err := getRabbitmqUsernameAndPassword(clientSet, cluster.Namespace, cluster.Name)
				hostname := kubernetesNodeIp(clientSet)
				port := rabbitmqManagementNodePort(clientSet, cluster)
				Expect(err).NotTo(HaveOccurred())
				assertHttpReady(hostname, port)

				response, err := rabbitmqAlivenessTest(hostname, port, username, password)
				Expect(err).NotTo(HaveOccurred())
				Expect(response.Status).To(Equal("ok"))
			})
		})
	})

	Context("TLS", func() {
		When("TLS is correctly configured", func() {
			var (
				cluster       *rabbitmqv1beta1.RabbitmqCluster
				hostname      string
				amqpsNodePort string
				username      string
				password      string
				caFilePath    string
			)

			BeforeEach(func() {
				cluster = generateRabbitmqCluster(namespace, "tls-test-rabbit")
				cluster.Spec.Service.Type = "NodePort"
				cluster.Spec.Resources = &corev1.ResourceRequirements{
					Requests: map[corev1.ResourceName]k8sresource.Quantity{},
					Limits:   map[corev1.ResourceName]k8sresource.Quantity{},
				}
				Expect(createRabbitmqCluster(rmqClusterClient, cluster)).To(Succeed())
				waitForRabbitmqRunning(cluster)
				waitForClusterAvailable(cluster)

				// Passing a single hostname for certificate creation works because
				// the AMPQS client is connecting using the same hostname
				hostname = kubernetesNodeIp(clientSet)
				caFilePath = createTLSSecret("rabbitmq-tls-test-secret", namespace, hostname)

				// Update CR with TLS secret name
				Expect(updateRabbitmqCluster(rmqClusterClient, cluster.Name, cluster.Namespace, func(cluster *rabbitmqv1beta1.RabbitmqCluster) {
					cluster.Spec.TLS.SecretName = "rabbitmq-tls-test-secret"
				})).To(Succeed())
				waitForTLSUpdate(cluster)
				amqpsNodePort = rabbitmqAMQPSNodePort(clientSet, cluster)
			})

			AfterEach(func() {
				Expect(rmqClusterClient.Delete(context.TODO(), cluster)).To(Succeed())
				Expect(k8sDeleteSecret("rabbitmq-tls-test-secret", namespace)).To(Succeed())
			})

			It("talks amqps with RabbitMQ", func() {
				var err error
				username, password, err = getRabbitmqUsernameAndPassword(clientSet, "rabbitmq-system", "tls-test-rabbit")
				Expect(err).NotTo(HaveOccurred())

				// try to publish and consume a message on a amqps url
				sentMessage := "Hello Rabbitmq!"
				Expect(rabbitmqAMQPSPublishToNewQueue(sentMessage, username, password, hostname, amqpsNodePort, caFilePath)).To(Succeed())

				recievedMessage, err := rabbitmqAMQPSGetMessageFromQueue(username, password, hostname, amqpsNodePort, caFilePath)
				Expect(err).NotTo(HaveOccurred())
				Expect(recievedMessage).To(Equal(sentMessage))
			})
		})

		When("the TLS secret does not exist", func() {
			cluster := generateRabbitmqCluster(namespace, "tls-test-rabbit-faulty")
			cluster.Spec.TLS = rabbitmqv1beta1.TLSSpec{SecretName: "tls-secret-does-not-exist"}

			It("reports a TLSError event with the reason", func() {
				Expect(createRabbitmqCluster(rmqClusterClient, cluster)).To(Succeed())
				assertTLSError(cluster)
				Expect(rmqClusterClient.Delete(context.TODO(), cluster)).To(Succeed())
			})
		})
	})
})<|MERGE_RESOLUTION|>--- conflicted
+++ resolved
@@ -175,24 +175,34 @@
 				Expect(string(output)).Should(ContainSubstring("cluster_partition_handling = ignore"))
 			})
 
-<<<<<<< HEAD
-			By("updating the rabbitmq-env.conf file when additionalConfig are modified", func() {
-				Expect(updateRabbitmqCluster(rmqClusterClient, cluster.Name, cluster.Namespace, func(cluster *rabbitmqv1beta1.RabbitmqCluster) {
-					cluster.Spec.Rabbitmq.EnvConfig = `USE_LONGNAME=true
-CONSOLE_LOG=new`
-=======
 			By("updating the advanced.config file when advancedConfig are modifed", func() {
 				Expect(updateRabbitmqCluster(rmqClusterClient, cluster.Name, cluster.Namespace, func(cluster *rabbitmqv1beta1.RabbitmqCluster) {
 					cluster.Spec.Rabbitmq.AdvancedConfig = `[
   {rabbit, [{auth_backends, [rabbit_auth_backend_ldap]}]}
 ].`
->>>>>>> 7a6946b6
 				})).To(Succeed())
 
 				// wait for statefulSet to be restarted
 				waitForRabbitmqUpdate(cluster)
 
-<<<<<<< HEAD
+				output, err := kubectlExec(namespace,
+					statefulSetPodName(cluster, 0),
+					"cat",
+					"/etc/rabbitmq/advanced.config",
+				)
+				Expect(err).NotTo(HaveOccurred())
+				Expect(string(output)).Should(ContainSubstring("[\n  {rabbit, [{auth_backends, [rabbit_auth_backend_ldap]}]}\n]."))
+			})
+
+			By("updating the rabbitmq-env.conf file when additionalConfig are modified", func() {
+				Expect(updateRabbitmqCluster(rmqClusterClient, cluster.Name, cluster.Namespace, func(cluster *rabbitmqv1beta1.RabbitmqCluster) {
+					cluster.Spec.Rabbitmq.EnvConfig = `USE_LONGNAME=true
+CONSOLE_LOG=new`
+				})).To(Succeed())
+
+				// wait for statefulSet to be restarted
+				waitForRabbitmqUpdate(cluster)
+
 				// verify that rabbitmq-env.conf contains provided configurations
 				output, err := kubectlExec(namespace,
 					statefulSetPodName(cluster, 0),
@@ -202,15 +212,6 @@
 				Expect(err).NotTo(HaveOccurred())
 				Expect(string(output)).Should(ContainSubstring("USE_LONGNAME=true"))
 				Expect(string(output)).Should(ContainSubstring("CONSOLE_LOG=new"))
-=======
-				output, err := kubectlExec(namespace,
-					statefulSetPodName(cluster, 0),
-					"cat",
-					"/etc/rabbitmq/advanced.config",
-				)
-				Expect(err).NotTo(HaveOccurred())
-				Expect(string(output)).Should(ContainSubstring("[\n  {rabbit, [{auth_backends, [rabbit_auth_backend_ldap]}]}\n]."))
->>>>>>> 7a6946b6
 			})
 		})
 	})
