// RabbitMQ Cluster Operator
//
// Copyright 2020 VMware, Inc. All Rights Reserved.
//
// This product is licensed to you under the Mozilla Public license, Version 2.0 (the "License").  You may not use this product except in compliance with the Mozilla Public License.
//
// This product may include a number of subcomponents with separate copyright notices and license terms. Your use of these subcomponents is subject to the terms and conditions of the subcomponent's license, as noted in the LICENSE file.

package v1beta1

import (
	"reflect"
	"strings"

	appsv1 "k8s.io/api/apps/v1"

	"github.com/pivotal/rabbitmq-for-kubernetes/internal/status"
	corev1 "k8s.io/api/core/v1"
	k8sresource "k8s.io/apimachinery/pkg/api/resource"
	metav1 "k8s.io/apimachinery/pkg/apis/meta/v1"
	runtime "k8s.io/apimachinery/pkg/runtime"
)

const (
	rabbitmqImage             string             = "rabbitmq:3.8.5"
	defaultPersistentCapacity string             = "10Gi"
	defaultMemoryLimit        string             = "2Gi"
	defaultCPULimit           string             = "2000m"
	defaultMemoryRequest      string             = "2Gi"
	defaultCPURequest         string             = "1000m"
	defaultServiceType        corev1.ServiceType = corev1.ServiceTypeClusterIP
)

// +kubebuilder:object:root=true

// RabbitmqCluster is the Schema for the rabbitmqclusters API
// +kubebuilder:subresource:status
// +kubebuilder:printcolumn:name="Age",type="date",JSONPath=".metadata.creationTimestamp"
// +kubebuilder:printcolumn:name="Status",type="string",JSONPath=".status.clusterStatus"
type RabbitmqCluster struct {
	metav1.TypeMeta   `json:",inline"`
	metav1.ObjectMeta `json:"metadata,omitempty"`

	Spec   RabbitmqClusterSpec   `json:"spec,omitempty"`
	Status RabbitmqClusterStatus `json:"status,omitempty"`
}

// Spec is the desired state of the RabbitmqCluster Custom Resource.
type RabbitmqClusterSpec struct {
	// Replicas is the number of nodes in the RabbitMQ cluster. Each node is deployed as a Replica in a StatefulSet. Only 1, 3, 5 replicas clusters are tested.
	// +kubebuilder:validation:Minimum:=0
	Replicas *int32 `json:"replicas"`
	// Image is the name of the RabbitMQ docker image to use for RabbitMQ nodes in the RabbitmqCluster.
	Image string `json:"image,omitempty"`
	// Name of the Secret resource containing access credentials to the registry for the RabbitMQ image. Required if the docker registry is private.
	ImagePullSecret string                         `json:"imagePullSecret,omitempty"`
	Service         RabbitmqClusterServiceSpec     `json:"service,omitempty"`
	Persistence     RabbitmqClusterPersistenceSpec `json:"persistence,omitempty"`
	Resources       *corev1.ResourceRequirements   `json:"resources,omitempty"`
	Affinity        *corev1.Affinity               `json:"affinity,omitempty"`
	// Tolerations is the list of Toleration resources attached to each Pod in the RabbitmqCluster.
	Tolerations []corev1.Toleration              `json:"tolerations,omitempty"`
	Rabbitmq    RabbitmqClusterConfigurationSpec `json:"rabbitmq,omitempty"`
	TLS         TLSSpec                          `json:"tls,omitempty"`
	Override    RabbitmqClusterOverrideSpec      `json:"override,omitempty"`
}

type RabbitmqClusterOverrideSpec struct {
	StatefulSet   *StatefulSet   `json:"statefulSet,omitempty"`
	ClientService *ClientService `json:"clientService,omitempty"`
}

type ClientService struct {
	// +optional
	*EmbeddedLabelsAnnotations `json:"metadata,omitempty" protobuf:"bytes,1,opt,name=metadata"`
	// Spec defines the behavior of a service.
	// https://git.k8s.io/community/contributors/devel/sig-architecture/api-conventions.md#spec-and-status
	// +optional
	Spec *corev1.ServiceSpec `json:"spec,omitempty" protobuf:"bytes,2,opt,name=spec"`
}

type StatefulSet struct {
	// +optional
	*EmbeddedLabelsAnnotations `json:"metadata,omitempty" protobuf:"bytes,1,opt,name=metadata"`
	// Spec defines the desired identities of pods in this set.
	// +optional
	Spec *StatefulSetSpec `json:"spec,omitempty" protobuf:"bytes,2,opt,name=spec"`
}

// StatefulSetSpec contains a subset of the fields included in k8s.io/api/apps/v1.StatefulSetSpec.
// Field RevisionHistoryLimit is omitted.
// Every field is made optional.
type StatefulSetSpec struct {
	// replicas is the desired number of replicas of the given Template.
	// These are replicas in the sense that they are instantiations of the
	// same Template, but individual replicas also have a consistent identity.
	// +optional
	Replicas *int32 `json:"replicas,omitempty" protobuf:"varint,1,opt,name=replicas"`

	// selector is a label query over pods that should match the replica count.
	// It must match the pod template's labels.
	// More info: https://kubernetes.io/docs/concepts/overview/working-with-objects/labels/#label-selectors
	// +optional
	Selector *metav1.LabelSelector `json:"selector,omitempty" protobuf:"bytes,2,opt,name=selector"`

	// template is the object that describes the pod that will be created if
	// insufficient replicas are detected. Each pod stamped out by the StatefulSet
	// will fulfill this Template, but have a unique identity from the rest
	// of the StatefulSet.
	// +optional
	Template *PodTemplateSpec `json:"template,omitempty" protobuf:"bytes,3,opt,name=template"`

	// volumeClaimTemplates is a list of claims that pods are allowed to reference.
	// The StatefulSet controller is responsible for mapping network identities to
	// claims in a way that maintains the identity of a pod. Every claim in
	// this list must have at least one matching (by name) volumeMount in one
	// container in the template. A claim in this list takes precedence over
	// any volumes in the template, with the same name.
	// +optional
	VolumeClaimTemplates []PersistentVolumeClaim `json:"volumeClaimTemplates,omitempty" protobuf:"bytes,4,rep,name=volumeClaimTemplates"`

	// serviceName is the name of the service that governs this StatefulSet.
	// This service must exist before the StatefulSet, and is responsible for
	// the network identity of the set. Pods get DNS/hostnames that follow the
	// pattern: pod-specific-string.serviceName.default.svc.cluster.local
	// where "pod-specific-string" is managed by the StatefulSet controller.
	// +optional
	ServiceName string `json:"serviceName,omitempty" protobuf:"bytes,5,opt,name=serviceName"`

	// podManagementPolicy controls how pods are created during initial scale up,
	// when replacing pods on nodes, or when scaling down. The default policy is
	// `OrderedReady`, where pods are created in increasing order (pod-0, then
	// pod-1, etc) and the controller will wait until each pod is ready before
	// continuing. When scaling down, the pods are removed in the opposite order.
	// The alternative policy is `Parallel` which will create pods in parallel
	// to match the desired scale without waiting, and on scale down will delete
	// all pods at once.
	// +optional
	PodManagementPolicy appsv1.PodManagementPolicyType `json:"podManagementPolicy,omitempty" protobuf:"bytes,6,opt,name=podManagementPolicy,casttype=PodManagementPolicyType"`

	// updateStrategy indicates the StatefulSetUpdateStrategy that will be
	// employed to update Pods in the StatefulSet when a revision is made to
	// Template.
	// +optional
	UpdateStrategy *appsv1.StatefulSetUpdateStrategy `json:"updateStrategy,omitempty" protobuf:"bytes,7,opt,name=updateStrategy"`
}

// It is used in ClientService and StatefulSet
type EmbeddedLabelsAnnotations struct {
	// Map of string keys and values that can be used to organize and categorize
	// (scope and select) objects. May match selectors of replication controllers
	// and services.
	// More info: http://kubernetes.io/docs/user-guide/labels
	// +optional
	Labels map[string]string `json:"labels,omitempty" protobuf:"bytes,11,rep,name=labels"`

	// Annotations is an unstructured key value map stored with a resource that may be
	// set by external tools to store and retrieve arbitrary metadata. They are not
	// queryable and should be preserved when modifying objects.
	// More info: http://kubernetes.io/docs/user-guide/annotations
	// +optional
	Annotations map[string]string `json:"annotations,omitempty" protobuf:"bytes,12,rep,name=annotations"`
}

// EmbeddedObjectMeta contains a subset of the fields included in k8s.io/apimachinery/pkg/apis/meta/v1.ObjectMeta
// Only fields which are relevant to embedded resources are included.
// It is used in PersistentVolumeClaim and PodTemplate
type EmbeddedObjectMeta struct {
	// Name must be unique within a namespace. Is required when creating resources, although
	// some resources may allow a client to request the generation of an appropriate name
	// automatically. Name is primarily intended for creation idempotence and configuration
	// definition.
	// Cannot be updated.
	// More info: http://kubernetes.io/docs/user-guide/identifiers#names
	// +optional
	Name string `json:"name,omitempty" protobuf:"bytes,1,opt,name=name"`

	// Namespace defines the space within each name must be unique. An empty namespace is
	// equivalent to the "default" namespace, but "default" is the canonical representation.
	// Not all objects are required to be scoped to a namespace - the value of this field for
	// those objects will be empty.
	//
	// Must be a DNS_LABEL.
	// Cannot be updated.
	// More info: http://kubernetes.io/docs/user-guide/namespaces
	// +optional
	Namespace string `json:"namespace,omitempty" protobuf:"bytes,3,opt,name=namespace"`

	// Map of string keys and values that can be used to organize and categorize
	// (scope and select) objects. May match selectors of replication controllers
	// and services.
	// More info: http://kubernetes.io/docs/user-guide/labels
	// +optional
	Labels map[string]string `json:"labels,omitempty" protobuf:"bytes,11,rep,name=labels"`

	// Annotations is an unstructured key value map stored with a resource that may be
	// set by external tools to store and retrieve arbitrary metadata. They are not
	// queryable and should be preserved when modifying objects.
	// More info: http://kubernetes.io/docs/user-guide/annotations
	// +optional
	Annotations map[string]string `json:"annotations,omitempty" protobuf:"bytes,12,rep,name=annotations"`
}

// PodTemplateSpec is an embedded version of k8s.io/api/core/v1.PodTemplateSpec.
// It contains a reduced ObjectMeta.
type PodTemplateSpec struct {
	// +optional
	*EmbeddedObjectMeta `json:"metadata,omitempty" protobuf:"bytes,1,opt,name=metadata"`

	// Specification of the desired behavior of the pod.
	// More info: https://git.k8s.io/community/contributors/devel/sig-architecture/api-conventions.md#spec-and-status
	// +optional
	Spec *corev1.PodSpec `json:"spec,omitempty" protobuf:"bytes,2,opt,name=spec"`
}

// PersistentVolumeClaim is an embedded version of k8s.io/api/core/v1.PersistentVolumeClaim.
// It contains TypeMeta and a reduced ObjectMeta.
// Field status is omitted.
type PersistentVolumeClaim struct {
	metav1.TypeMeta `json:",inline"`
	// +optional
	EmbeddedObjectMeta `json:"metadata,omitempty" protobuf:"bytes,1,opt,name=metadata"`

	// Spec defines the desired characteristics of a volume requested by a pod author.
	// More info: https://kubernetes.io/docs/concepts/storage/persistent-volumes#persistentvolumeclaims
	// +optional
	Spec corev1.PersistentVolumeClaimSpec `json:"spec,omitempty" protobuf:"bytes,2,opt,name=spec"`
}

type TLSSpec struct {
	SecretName   string `json:"secretName,omitempty"`
	CaSecretName string `json:"caSecretName,omitempty"`
	CaCertName   string `json:"caCertName,omitempty"`
}

// kubebuilder validating tags 'Pattern' and 'MaxLength' must be specified on string type.
// Alias type 'string' as 'Plugin' to specify schema validation on items of the list 'AdditionalPlugins'
// +kubebuilder:validation:Pattern:="^\\w+$"
// +kubebuilder:validation:MaxLength=100
type Plugin string

// Rabbitmq related configurations
type RabbitmqClusterConfigurationSpec struct {
	// List of plugins to enable in addition to essential plugins: rabbitmq_management, rabbitmq_prometheus, and rabbitmq_peer_discovery_k8s.
	// +kubebuilder:validation:MaxItems:=100
	AdditionalPlugins []Plugin `json:"additionalPlugins,omitempty"`
	// Modify to add to the rabbitmq.conf file in addition to default configurations set by the operator. Modify this property on an existing RabbitmqCluster will trigger a StatefulSet rolling restart and will cause rabbitmq downtime.
	// +kubebuilder:validation:MaxLength:=2000
	AdditionalConfig string `json:"additionalConfig,omitempty"`
<<<<<<< HEAD
	// Modify to add to the rabbitmq-env.conf file. Modify this property on an existing RabbitmqCluster will trigger a StatefulSet rolling restart and will cause rabbitmq downtime.
	// +kubebuilder:validation:MaxLength:=100000
	EnvConfig string `json:"envConfig,omitempty"`
=======
	// Specify any rabbitmq advanced.config configurations
	// +kubebuilder:validation:MaxLength:=100000
	AdvancedConfig string `json:"advancedConfig,omitempty"`
>>>>>>> 7a6946b6
}

// The settings for the persistent storage desired for each Pod in the RabbitmqCluster.
type RabbitmqClusterPersistenceSpec struct {
	// StorageClassName is the name of the StorageClass to claim a PersistentVolume from.
	StorageClassName *string `json:"storageClassName,omitempty"`
	// The requested size of the persistent volume attached to each Pod in the RabbitmqCluster.
	Storage *k8sresource.Quantity `json:"storage,omitempty"`
}

// Settable attributes for the Client Service resource.
type RabbitmqClusterServiceSpec struct {
	// +kubebuilder:validation:Enum=ClusterIP;LoadBalancer;NodePort
	Type corev1.ServiceType `json:"type,omitempty"`
	// Annotations to add to the Client Service.
	Annotations map[string]string `json:"annotations,omitempty"`
}

// Status presents the observed state of RabbitmqCluster
type RabbitmqClusterStatus struct {
	ClusterStatus string `json:"clusterStatus,omitempty"`
	// Set of Conditions describing the current state of the RabbitmqCluster
	Conditions []status.RabbitmqClusterCondition `json:"conditions"`

	// Identifying information on internal resources
	Admin *RabbitmqClusterAdmin `json:"admin,omitempty"`
}

type RabbitmqClusterAdmin struct {
	SecretReference  *RabbitmqClusterSecretReference  `json:"secretReference,omitempty"`
	ServiceReference *RabbitmqClusterServiceReference `json:"serviceReference,omitempty"`
}

type RabbitmqClusterSecretReference struct {
	Name      string            `json:"name"`
	Namespace string            `json:"namespace"`
	Keys      map[string]string `json:"keys"`
}

type RabbitmqClusterServiceReference struct {
	Name      string `json:"name"`
	Namespace string `json:"namespace"`
}

func (cluster *RabbitmqCluster) TLSEnabled() bool {
	return cluster.Spec.TLS.SecretName != ""
}

func (cluster *RabbitmqCluster) MutualTLSEnabled() bool {
	return cluster.TLSEnabled() && cluster.Spec.TLS.CaSecretName != ""
}

func (cluster *RabbitmqCluster) SingleTLSSecret() bool {
	return cluster.MutualTLSEnabled() && cluster.Spec.TLS.CaSecretName == cluster.Spec.TLS.SecretName
}

func (rmqStatus *RabbitmqClusterStatus) SetConditions(resources []runtime.Object) {
	var existingAllPodsReadyCondition *status.RabbitmqClusterCondition
	var existingClusterAvailableCondition *status.RabbitmqClusterCondition
	var existingNoWarningsCondition *status.RabbitmqClusterCondition
	var existingReconcileCondition *status.RabbitmqClusterCondition

	for _, condition := range rmqStatus.Conditions {
		switch condition.Type {
		case status.AllReplicasReady:
			existingAllPodsReadyCondition = condition.DeepCopy()
		case status.ClusterAvailable:
			existingClusterAvailableCondition = condition.DeepCopy()
		case status.NoWarnings:
			existingNoWarningsCondition = condition.DeepCopy()
		case status.ReconcileSuccess:
			existingReconcileCondition = condition.DeepCopy()
		}
	}

	allReplicasReadyCond := status.AllReplicasReadyCondition(resources, existingAllPodsReadyCondition)
	clusterAvailableCond := status.ClusterAvailableCondition(resources, existingClusterAvailableCondition)
	noWarningsCond := status.NoWarningsCondition(resources, existingNoWarningsCondition)

	var reconciledCondition status.RabbitmqClusterCondition
	if existingReconcileCondition != nil {
		reconciledCondition = *existingReconcileCondition
	} else {
		reconciledCondition = status.ReconcileSuccessCondition(corev1.ConditionUnknown, "Initialising", "")
	}

	currentStatusConditions := []status.RabbitmqClusterCondition{
		allReplicasReadyCond,
		clusterAvailableCond,
		noWarningsCond,
		reconciledCondition,
	}

	rmqStatus.Conditions = currentStatusConditions
}

func (rmqStatus *RabbitmqClusterStatus) SetCondition(condType status.RabbitmqClusterConditionType,
	condStatus corev1.ConditionStatus, reason string, messages ...string) {
	for i := range rmqStatus.Conditions {
		if rmqStatus.Conditions[i].Type == condType {
			rmqStatus.Conditions[i].UpdateState(condStatus)
			rmqStatus.Conditions[i].UpdateReason(reason, messages...)
			break
		}
	}
}

// +kubebuilder:object:root=true

// RabbitmqClusterList contains a list of RabbitmqCluster
type RabbitmqClusterList struct {
	metav1.TypeMeta `json:",inline"`
	metav1.ListMeta `json:"metadata,omitempty"`
	Items           []RabbitmqCluster `json:"items"`
}

func (r RabbitmqCluster) ChildResourceName(name string) string {
	return strings.Join([]string{r.Name, "rabbitmq", name}, "-")
}

func init() {
	SchemeBuilder.Register(&RabbitmqCluster{}, &RabbitmqClusterList{})
}

func getDefaultPersistenceStorageQuantity() *k8sresource.Quantity {
	tenGi := k8sresource.MustParse(defaultPersistentCapacity)
	return &tenGi
}

var one int32 = 1

var rabbitmqClusterDefaults = RabbitmqCluster{
	Spec: RabbitmqClusterSpec{
		Replicas: &one,
		Image:    rabbitmqImage,
		Service: RabbitmqClusterServiceSpec{
			Type: defaultServiceType,
		},
		Persistence: RabbitmqClusterPersistenceSpec{
			Storage: getDefaultPersistenceStorageQuantity(),
		},
		Resources: &corev1.ResourceRequirements{
			Limits: map[corev1.ResourceName]k8sresource.Quantity{
				"cpu":    k8sresource.MustParse(defaultCPULimit),
				"memory": k8sresource.MustParse(defaultMemoryLimit),
			},
			Requests: map[corev1.ResourceName]k8sresource.Quantity{
				"cpu":    k8sresource.MustParse(defaultCPURequest),
				"memory": k8sresource.MustParse(defaultMemoryRequest),
			},
		},
	},
}

func MergeDefaults(current RabbitmqCluster) *RabbitmqCluster {
	var mergedRabbitmq RabbitmqCluster = current

	emptyRabbitmq := RabbitmqCluster{}
	// Note: we do not check for ImagePullSecret or StorageClassName since the default and nil value are both "".
	// The logic of the check would be 'if actual is an empty string, then set to an empty string'
	// We also do not check for Annotations as the nil value will be the empty map.

	if mergedRabbitmq.Spec.Replicas == emptyRabbitmq.Spec.Replicas {
		mergedRabbitmq.Spec.Replicas = rabbitmqClusterDefaults.Spec.Replicas
	}

	if mergedRabbitmq.Spec.Image == emptyRabbitmq.Spec.Image {
		mergedRabbitmq.Spec.Image = rabbitmqClusterDefaults.Spec.Image
	}

	if mergedRabbitmq.Spec.Service.Type == emptyRabbitmq.Spec.Service.Type {
		mergedRabbitmq.Spec.Service.Type = rabbitmqClusterDefaults.Spec.Service.Type
	}

	if reflect.DeepEqual(mergedRabbitmq.Spec.Persistence.Storage, emptyRabbitmq.Spec.Persistence.Storage) {
		mergedRabbitmq.Spec.Persistence.Storage = rabbitmqClusterDefaults.Spec.Persistence.Storage
	}

	if reflect.DeepEqual(mergedRabbitmq.Spec.Resources, emptyRabbitmq.Spec.Resources) {
		mergedRabbitmq.Spec.Resources = rabbitmqClusterDefaults.Spec.Resources
	}

	return &mergedRabbitmq
}<|MERGE_RESOLUTION|>--- conflicted
+++ resolved
@@ -247,15 +247,12 @@
 	// Modify to add to the rabbitmq.conf file in addition to default configurations set by the operator. Modify this property on an existing RabbitmqCluster will trigger a StatefulSet rolling restart and will cause rabbitmq downtime.
 	// +kubebuilder:validation:MaxLength:=2000
 	AdditionalConfig string `json:"additionalConfig,omitempty"`
-<<<<<<< HEAD
+	// Specify any rabbitmq advanced.config configurations
+	// +kubebuilder:validation:MaxLength:=100000
+	AdvancedConfig string `json:"advancedConfig,omitempty"`
 	// Modify to add to the rabbitmq-env.conf file. Modify this property on an existing RabbitmqCluster will trigger a StatefulSet rolling restart and will cause rabbitmq downtime.
 	// +kubebuilder:validation:MaxLength:=100000
 	EnvConfig string `json:"envConfig,omitempty"`
-=======
-	// Specify any rabbitmq advanced.config configurations
-	// +kubebuilder:validation:MaxLength:=100000
-	AdvancedConfig string `json:"advancedConfig,omitempty"`
->>>>>>> 7a6946b6
 }
 
 // The settings for the persistent storage desired for each Pod in the RabbitmqCluster.
