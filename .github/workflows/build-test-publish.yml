name: Build, Test, Publish Image & Manifest

on:
  push:
    branches: [ "main", "test-ci/*" ]
    paths-ignore:
    - 'docs/**'
    - '*.md'
    - 'LICENSE.txt'
    - 'PROJECT'
    tags: [ "v*" ]
  pull_request:
    branches: [ "main" ]

env:
  GO_VERSION: ~1.22
  # Taken from https://github.com/kubernetes-sigs/kind/releases/tag/v0.18.0
  # The image here should be listed under 'Images built for this release' for the version of kind in go.mod
  KIND_NODE_IMAGE: "kindest/node:v1.30.4"
  KIND_OLDEST_NODE_IMAGE: "kindest/node:v1.26.6"
  BASELINE_UPGRADE_VERSION: v2.1.0

jobs:
  kubectl_tests:
    name: kubectl rabbitmq tests
    runs-on: ubuntu-latest
    needs:
      - build_operator
    steps:
    - name: Check out code into the Go module directory
      uses: actions/checkout@v4

    - name: Install Go
      uses: actions/setup-go@v5
      with:
        go-version: ${{ env.GO_VERSION }}
        check-latest: true

    - name: Install Carvel
      uses: carvel-dev/setup-action@v2.0.1
      with:
        token: ${{ secrets.GITHUB_TOKEN }}
        only: ytt

    - name: Install Bats
      run: |
        git clone https://github.com/bats-core/bats-core.git "$HOME"/bats-core
        cd "$HOME"/bats-core
        sudo ./install.sh /usr/local

    - name: Download Operator artifact
      uses: actions/download-artifact@v4
      with:
        name: operator_image
        path: /tmp

    - name: Create KinD
      uses: helm/kind-action@v1
      with:
        cluster_name: cluster-operator-testing
        node_image: ${{ env.KIND_NODE_IMAGE }}

    - name: kubectl rabbitmq tests
      env:
        IMG: "rabbitmqoperator/cluster-operator:${{ needs.build_operator.outputs.image_tag }}"
      run: |
        kind load image-archive /tmp/operator.tar --name cluster-operator-testing

        make manifests deploy-namespace-rbac
        kubectl kustomize config/crd | kubectl apply -f-
        kubectl kustomize config/default/base | ytt -f- \
          -f config/ytt/overlay-manager-image.yaml \
          --data-value operator_image="${IMG}" \
          -f config/ytt/never_pull.yaml \
          | kubectl apply -f-

        make kubectl-plugin-tests

    - name: Notify Google Chat
      if: ${{ failure() && github.event_name != 'pull_request' }}
      uses: SimonScholz/google-chat-action@main
      with:
          webhookUrl: '${{ secrets.GOOGLE_CHAT_WEBHOOK_URL }}'
          jobStatus: ${{ job.status }}
          title: Cluster Operator - RabbitMQ kubectl tests

  unit_integration_tests:
    name: unit and integration tests
    runs-on: ubuntu-latest
    steps:
    - name: Check out code into the Go module directory
      uses: actions/checkout@v4

    - name: Install Go
      uses: actions/setup-go@v5
      with:
        go-version: ${{ env.GO_VERSION }}
        check-latest: true

    - name: Unit tests
      run: make install-tools kubebuilder-assets just-unit-tests

    - name: Integration tests
      run: make just-integration-tests

    - name: Notify Google Chat
      if: ${{ failure() && github.event_name != 'pull_request' }}
      uses: SimonScholz/google-chat-action@main
      with:
          webhookUrl: '${{ secrets.GOOGLE_CHAT_WEBHOOK_URL }}'
          jobStatus: ${{ job.status }}
          title: Cluster Operator - Unit and Integration tests

  build_operator:
    name: Build Operator image
    runs-on: ubuntu-latest
    needs: unit_integration_tests
    outputs:
      image_tag: ${{ steps.meta.outputs.version }}
    permissions:
      contents: 'write'
      id-token: 'write'
    steps:
    - name: Checkout
      uses: actions/checkout@v4

    - name: Install Go
      uses: actions/setup-go@v5
      with:
        go-version: ${{ env.GO_VERSION }}
        check-latest: true

    - name: OCI Metadata
      id: meta
      uses: docker/metadata-action@v5
      with:
        # list of Docker images to use as base name for tags
        images: |
          rabbitmqoperator/cluster-operator
          quay.io/rabbitmqoperator/cluster-operator
        # generate Docker tags based on the following events/attributes
        tags: |
          type=sha
          type=ref,event=pr
          type=semver,pattern={{version}}

    - name: Set up QEMU
      uses: docker/setup-qemu-action@v3

    - name: Set up Docker Buildx
      uses: docker/setup-buildx-action@v3

    - name: Login to Docker Hub
      if: github.event_name != 'pull_request'
      uses: docker/login-action@v3
      with:
        username: ${{ secrets.DOCKERHUB_USERNAME }}
        password: ${{ secrets.DOCKERHUB_TOKEN }}

    - name: Login to Quay.io
      if: github.event_name != 'pull_request'
      uses: docker/login-action@v3
      with:
        registry: quay.io
        username: ${{ secrets.QUAY_USERNAME }}
        password: ${{ secrets.QUAY_ROBOT_TOKEN }}

    - name: Build and push
      id: build
      uses: docker/build-push-action@v6
      if: ${{ github.event_name != 'pull_request' && startsWith(github.ref, 'refs/tags/v') }}
      with:
        context: .
        platforms: linux/amd64, linux/arm64, linux/ppc64le, linux/s390x
        provenance: false
        push: true
        tags: ${{ steps.meta.outputs.tags }}
        labels: ${{ steps.meta.outputs.labels }}
        cache-from: type=gha
        cache-to: type=gha,mode=max

    - name: Build to TAR
      id: build_tar
      uses: docker/build-push-action@v6
      with:
        context: .
        provenance: false
        tags: ${{ steps.meta.outputs.tags }}
        labels: ${{ steps.meta.outputs.labels }}
        outputs: |
          type=docker,dest=./operator.tar
        # Workaround to "disable" cache from registry
        cache-from: type=local,src=${{ runner.temp }}/.buildx-cache
        cache-to: type=local,dest=${{ runner.temp }}/.buildx-cache-new,mode=min

    - name: Upload Operator artifact
      uses: actions/upload-artifact@v4
      with:
        name: operator_image
        path: ./operator.tar

    - name: Build manifest
      env:
        RELEASE_VERSION: ${{ steps.meta.outputs.version }}
      run: |
        make install-tools
        pushd config/installation
        kustomize edit set image rabbitmqoperator/cluster-operator-dev=rabbitmqoperator/cluster-operator:"${RELEASE_VERSION}"
        popd
        make generate-installation-manifest QUAY_IO_OPERATOR_IMAGE=quay.io/rabbitmqoperator/cluster-operator:"${RELEASE_VERSION}"
        echo -n "cluster-operator-${{ steps.meta.outputs.version }}.yml" > "latest-cluster-operator-dev-manifest.txt"

    - name: Upload operator manifests
      uses: actions/upload-artifact@v4
      with:
        name: operator-manifests
        path: releases/cluster-operator*.yml
        retention-days: 2
        if-no-files-found: error

  system_tests:
    name: Local system tests (stable k8s)
    runs-on: ubuntu-latest
    needs: build_operator
    strategy:
      matrix:
        rabbitmq-image:
        - rabbitmq:3.11.0-management
        - rabbitmq:management
        - pivotalrabbitmq/rabbitmq:main
    steps:
    - name: Check out code into the Go module directory
      uses: actions/checkout@v4

    - name: Install Go
      uses: actions/setup-go@v5
      with:
        go-version: ${{ env.GO_VERSION }}
        check-latest: true

    - name: Create KinD
      uses: helm/kind-action@v1
      with:
        cluster_name: system-testing
        node_image: ${{ env.KIND_NODE_IMAGE }}

    - name: Download Operator manifest
      uses: actions/download-artifact@v4
      # This manifest was generated by the build_operator job, and it has the image tag for this specific execution.
      # Thanks to that, we don't have to make YAML modifications to deploy the right image.
      with:
        name: operator-manifests
        path: tmp/

    - name: Download Operator artifact
      uses: actions/download-artifact@v4
      with:
        name: operator_image
        path: /tmp

    - name: Install Carvel
      uses: carvel-dev/setup-action@v2.0.1
      with:
        only: ytt
        token: ${{ secrets.GITHUB_TOKEN }}

    - name: Install Operator build
      run: |
        kind load image-archive /tmp/operator.tar --name system-testing
        ytt -f tmp/cluster-operator.yml -f config/ytt/never_pull.yaml | kubectl apply -f-
        kubectl --namespace=rabbitmq-system wait --for=condition=Available deployment/rabbitmq-cluster-operator

    - name: System tests
      env:
        KIND_NODE_IMAGE: ${{ env.KIND_NODE_IMAGE }}
        RABBITMQ_IMAGE: ${{ matrix.rabbitmq-image }}
      # 'make deploy-kind' builds the image locally. We should avoid using that target, because we have already built
      # the image in a previous job
      run: |
        make cert-manager
        SUPPORT_VOLUME_EXPANSION=false make system-tests

    - name: Dry-run example YAMLs
      run: |
        for a in docs/examples/*/*.y*ml; do
          manifest_path="$manifest_path -f $a"
        done
        # The examples are assumed to run in the 'examples' namespace, create if it doesn't exist
        kubectl create namespace examples --dry-run=client -o yaml | kubectl  apply -f -
        kubectl --namespace=examples apply --dry-run=server $manifest_path

  system_tests_oldest_k8s:
    name: Local system tests (min k8s)
    runs-on: ubuntu-latest
    needs: build_operator
    strategy:
      matrix:
        rabbitmq-image:
        - rabbitmq:3.13.0-management
        - rabbitmq:management
    steps:
    - name: Check out code into the Go module directory
      uses: actions/checkout@v4

    - name: Install Go
      uses: actions/setup-go@v5
      with:
        go-version: ${{ env.GO_VERSION }}
        check-latest: true

    - name: Create KinD
      uses: helm/kind-action@v1
      with:
        cluster_name: system-testing-oldest-k8s
        node_image: ${{ env.KIND_OLDEST_NODE_IMAGE }}

    - name: Download Operator artifact
      uses: actions/download-artifact@v4
      with:
        name: operator_image
        path: /tmp

    - name: Download Operator manifest
      uses: actions/download-artifact@v4
      # This manifest was generated by the build_operator job, and it has the image tag for this specific execution.
      # Thanks to that, we don't have to make YAML modifications to deploy the right image.
      with:
        name: operator-manifests
        path: tmp/

    - name: Install Carvel
      uses: carvel-dev/setup-action@v2.0.1
      with:
        token: ${{ secrets.GITHUB_TOKEN }}
        only: ytt

    - name: Install Operator build
      run: |
        kind load image-archive /tmp/operator.tar --name system-testing-oldest-k8s
        ytt -f tmp/cluster-operator.yml -f config/ytt/never_pull.yaml | kubectl apply -f-
        kubectl --namespace=rabbitmq-system wait --for=condition=Available deployment/rabbitmq-cluster-operator

    - name: System tests
      env:
        KIND_NODE_IMAGE: ${{ env.KIND_OLDEST_NODE_IMAGE }}
        RABBITMQ_IMAGE: ${{ matrix.rabbitmq-image }}
      # make system-tests will install required tools e.g. ginkgo
      run: |
        make cert-manager
        SUPPORT_VOLUME_EXPANSION=false make system-tests

  test_doc_examples:
    name: Documented example tests
    runs-on: ubuntu-latest
    if: ${{ github.event_name != 'pull_request' }}
    needs: build_operator
    steps:
    - name: Check out code into the Go module directory
      uses: actions/checkout@v4

    - name: Install Go
      uses: actions/setup-go@v5
      with:
        go-version: ${{ env.GO_VERSION }}
        check-latest: true

    - name: Download Operator artifact
      uses: actions/download-artifact@v4
      with:
        name: operator_image
        path: /tmp

    - name: Download Operator manifest
      uses: actions/download-artifact@v4
      # This manifest was generated by the build_operator job, and it has the image tag for this specific execution.
      # Thanks to that, we don't have to make YAML modifications to deploy the right image.
      with:
        name: operator-manifests
        path: tmp/

    - name: Create KinD
      uses: helm/kind-action@v1
      with:
        cluster_name: examples-testing
        node_image: ${{ env.KIND_NODE_IMAGE }}

    - name: Install Carvel
      uses: carvel-dev/setup-action@v2.0.1
      with:
        token: ${{ secrets.GITHUB_TOKEN }}
        only: ytt

    - name: Install Operator build
      run: |
        make destroy
        kind load image-archive /tmp/operator.tar --name examples-testing
        ytt -f tmp/cluster-operator.yml -f config/ytt/never_pull.yaml | kubectl apply -f-
        kubectl --namespace=rabbitmq-system wait --for=condition=Available deployment/rabbitmq-cluster-operator

    - name: Documented example tests
      run: docs/examples/test.sh

    - name: Notify Google Chat
      if: failure()
      uses: SimonScholz/google-chat-action@main
      with:
          webhookUrl: '${{ secrets.GOOGLE_CHAT_WEBHOOK_URL }}'
          jobStatus: ${{ job.status }}
          title: Cluster Operator - Documented example tests

  test_upgrade:
    name: Test upgrade of the operator
    runs-on: ubuntu-latest
    if: ${{ github.event_name != 'pull_request' }}
    needs: build_operator
<<<<<<< HEAD
=======
    permissions:
      # Required by ben-z/gh-action-mutex@v1.0.0-alpha.10
      contents: 'write'
      # Required by google-github-actions/auth@v2
      # Required by google-github-actions/get-gke-credentials@v2
      id-token: 'write'
>>>>>>> a7c40b27
    steps:
    - name: Check out code into the Go module directory
      uses: actions/checkout@v4

    - name: Install Go
      uses: actions/setup-go@v5
      with:
        go-version: ${{ env.GO_VERSION }}
        check-latest: true

<<<<<<< HEAD
    - name: Create KinD
      uses: helm/kind-action@v1
=======
    - name: Acquire lock for ci-bunny-1
      uses: ben-z/gh-action-mutex@v1.0.0-alpha.10
      with:
        branch: lock-ci-bunny-1

    - id: auth
      name: Authenticate with GCP
      uses: google-github-actions/auth@v2
      with:
        workload_identity_provider: ${{ secrets.GCP_IDENTITY_PROVIDER }}
        service_account: ${{ secrets.GCP_SA }}

    - id: get-credentials
      name: Fetch creds
      uses: google-github-actions/get-gke-credentials@v2
>>>>>>> a7c40b27
      with:
        cluster_name: upgrade-testing
        node_image: ${{ env.KIND_NODE_IMAGE }}

    - name: Get operator manifest
      uses: actions/download-artifact@v4
      with:
        name: operator-manifests

    - name: Test upgrade rollout
      run: hack/test-upgrade.sh https://github.com/rabbitmq/cluster-operator/releases/download/${{ env.BASELINE_UPGRADE_VERSION }}/cluster-operator.yml cluster-operator.yml release-header.md

    - name: Upload release header
      if: github.event_name != 'pull_request'
      uses: actions/upload-artifact@v4
      with:
        name: release-header
        path: release-header.md
        retention-days: 2
        if-no-files-found: error

    - name: Notify Google Chat
      if: failure()
      uses: SimonScholz/google-chat-action@main
      with:
          #! Shared-Shared-RabbitMQ%20for%20Kubernetes%2Frabbitmq-ci-google-chat-webhook
          webhookUrl: '${{ secrets.GOOGLE_CHAT_WEBHOOK_URL }}'
          jobStatus: ${{ job.status }}
          title: Cluster Operator - Test upgrade

  release:
    name: Release to GitHub Releases
    runs-on: ubuntu-latest
    if: startsWith(github.ref, 'refs/tags/v')
    needs: [system_tests, test_doc_examples, test_upgrade]
    steps:
    - name: Checkout
      uses: actions/checkout@v4

    - name: Get operator manifest
      uses: actions/download-artifact@v4
      with:
        name: operator-manifests

    - name: Get release header
      uses: actions/download-artifact@v4
      with:
        name: release-header

    - name: Release
      uses: softprops/action-gh-release@v2
      if: startsWith(github.ref, 'refs/tags/')
      with:
        files: |
          cluster-operator.yml
          cluster-operator-quay-io.yml
        generate_release_notes: true
        draft: true
        body_path: release-header.md
        fail_on_unmatched_files: true

    - name: Notify Google Chat
      if: failure()
      uses: SimonScholz/google-chat-action@main
      with:
          webhookUrl: '${{ secrets.GOOGLE_CHAT_WEBHOOK_URL }}'
          jobStatus: ${{ job.status }}
          title: Cluster Operator - Release to GitHub releases<|MERGE_RESOLUTION|>--- conflicted
+++ resolved
@@ -413,45 +413,18 @@
     runs-on: ubuntu-latest
     if: ${{ github.event_name != 'pull_request' }}
     needs: build_operator
-<<<<<<< HEAD
-=======
-    permissions:
-      # Required by ben-z/gh-action-mutex@v1.0.0-alpha.10
-      contents: 'write'
-      # Required by google-github-actions/auth@v2
-      # Required by google-github-actions/get-gke-credentials@v2
-      id-token: 'write'
->>>>>>> a7c40b27
-    steps:
-    - name: Check out code into the Go module directory
-      uses: actions/checkout@v4
-
-    - name: Install Go
-      uses: actions/setup-go@v5
-      with:
-        go-version: ${{ env.GO_VERSION }}
-        check-latest: true
-
-<<<<<<< HEAD
+    steps:
+    - name: Check out code into the Go module directory
+      uses: actions/checkout@v4
+
+    - name: Install Go
+      uses: actions/setup-go@v5
+      with:
+        go-version: ${{ env.GO_VERSION }}
+        check-latest: true
+
     - name: Create KinD
       uses: helm/kind-action@v1
-=======
-    - name: Acquire lock for ci-bunny-1
-      uses: ben-z/gh-action-mutex@v1.0.0-alpha.10
-      with:
-        branch: lock-ci-bunny-1
-
-    - id: auth
-      name: Authenticate with GCP
-      uses: google-github-actions/auth@v2
-      with:
-        workload_identity_provider: ${{ secrets.GCP_IDENTITY_PROVIDER }}
-        service_account: ${{ secrets.GCP_SA }}
-
-    - id: get-credentials
-      name: Fetch creds
-      uses: google-github-actions/get-gke-credentials@v2
->>>>>>> a7c40b27
       with:
         cluster_name: upgrade-testing
         node_image: ${{ env.KIND_NODE_IMAGE }}
